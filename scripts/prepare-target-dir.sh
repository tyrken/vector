--- conflicted
+++ resolved
@@ -12,33 +12,5 @@
 #   mounts manually, so that when we use them as mounts they're already there,
 #   and docker doesn't create them owned as uid 0.
 
-<<<<<<< HEAD
-# To update the list at this file, use the following command:
-#
-#     yq r docker-compose.yml "services.*.volumes" | grep -o '\./target/[^:]*' | sort | uniq
-#
-
-DIRS=(
-  ./target/aarch64-unknown-linux-musl/cargo/git
-  ./target/aarch64-unknown-linux-musl/cargo/registry
-  ./target/aarch64-unknown-linux-musl/rustup/tmp
-  ./target/armv7-unknown-linux-musleabihf/cargo/git
-  ./target/armv7-unknown-linux-musleabihf/cargo/registry
-  ./target/armv7-unknown-linux-musleabihf/rustup/tmp
-  ./target/armv7-unknwon-linux-musleabihf/cargo/git
-  ./target/armv7-unknwon-linux-musleabihf/rustup/tmp
-  ./target/cargo/git
-  ./target/cargo/registry
-  ./target/rustup/tmp
-  ./target/x86_64-unknown-linux-gnu/cargo/git
-  ./target/x86_64-unknown-linux-gnu/cargo/registry
-  ./target/x86_64-unknown-linux-gnu/rustup/tmp
-  ./target/x86_64-unknown-linux-musl/cargo/git
-  ./target/x86_64-unknown-linux-musl/cargo/registry
-  ./target/x86_64-unknown-linux-musl/rustup/tmp
-)
-
-=======
 mapfile -t DIRS < <(grep -o '\./target/[^:]*:' < docker-compose.yml | sed 's/:$//' | sort | uniq)
->>>>>>> e01fc0b6
 mkdir -p "${DIRS[@]}"